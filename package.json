--- conflicted
+++ resolved
@@ -34,7 +34,6 @@
   "author": "Hauke Broer <info@owja.de>",
   "license": "CC-BY-4.0",
   "devDependencies": {
-<<<<<<< HEAD
     "@types/jest": "^24.0.15",
     "@typescript-eslint/eslint-plugin": "^1.10.2",
     "@typescript-eslint/parser": "^1.10.2",
@@ -46,26 +45,13 @@
     "ts-jest": "^24.0.2",
     "ts-node": "^8.3.0",
     "typescript": "^3.5.2"
-=======
-    "@types/jest": "^24.0.20",
-    "@typescript-eslint/eslint-plugin": "^2.5.0",
-    "@typescript-eslint/parser": "^2.5.0",
-    "eslint": "^6.6.0",
-    "eslint-plugin-jest": "^22.20.1",
-    "jest": "^24.9.0",
-    "microbundle": "^0.11.0",
-    "prettier": "^1.18.2",
-    "ts-jest": "^24.1.0",
-    "ts-node": "^8.4.1",
-    "typescript": "^3.6.4"
->>>>>>> 65bbdf3b
   },
   "mangle": {
     "regex": "^_"
   },
   "files": [
-<<<<<<< HEAD
-    "/dist"
+    "/dist",
+    "!/dist/example"
   ],
   "browserslist": [
     "last 2 Chrome versions",
@@ -75,9 +61,5 @@
     "last 2 iOS versions",
     "last 2 and_ff versions",
     "last 2 and_chr versions"
-=======
-    "/dist",
-    "!/dist/example"
->>>>>>> 65bbdf3b
   ]
 }